--- conflicted
+++ resolved
@@ -1,8 +1,4 @@
 {
   "package_name": "th2-check2-recon",
-<<<<<<< HEAD
-  "package_version": "2.5.0"
-=======
   "package_version": "2.4.6"
->>>>>>> 8d9656c9
 }