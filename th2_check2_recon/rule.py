--- conflicted
+++ resolved
@@ -133,16 +133,10 @@
                             F" - available groups: {self.description_of_groups_bridge()}\n"
                             F" - message.group_id: {message.group_id}")
         main_group = self.__cache.message_groups[message.group_id]
-<<<<<<< HEAD
         match_all = MessageGroupType.multi_match_all in main_group.type
         logger.debug("RULE '%s': Received %s", self.name, message.all_info)
 
         for match in self.find_matched_messages(message, match_whole_list=match_all):
-=======
-        logger.debug("RULE '%s': Received %s", self.name, message.all_info)
-
-        for match in self.find_matched_messages(message):
->>>>>>> 949bc8e6
             if match is None:  # Will return None if some of the groups did not contain the message.
                 if MessageGroupType.shared in self.description_of_groups_bridge()[message.group_id] and\
                         message.group_id not in message.in_shared_groups:
@@ -152,21 +146,14 @@
             else:
                 self.__check_and_store_event(match, attributes, *args, **kwargs)
 
-<<<<<<< HEAD
         if match_all:
             main_group.put(message)
 
-=======
->>>>>>> 949bc8e6
         for group_id, group in self.__cache.message_groups.items():
             if group_id != message.group_id and group.is_cleanable:
                 group.remove(message.hash)
 
-<<<<<<< HEAD
     def find_matched_messages(self, message, match_whole_list=False):
-=======
-    def find_matched_messages(self, message):
->>>>>>> 949bc8e6
         matched_messages = list()
         for group_id, group in self.__cache.message_groups.items():
             if group_id == message.group_id:
@@ -174,12 +161,11 @@
             if message.hash not in group:
                 yield None
             matched_messages.append(group.data[message.hash])
-<<<<<<< HEAD
+
         if match_whole_list:
             yield [message] + functools.reduce(lambda inner_list1, inner_list2: inner_list1+inner_list2, matched_messages)
             return
-=======
->>>>>>> 949bc8e6
+
         for match in zip(*matched_messages):
             yield [message] + list(match)
 
@@ -237,11 +223,7 @@
 
     def check_no_match_within_timeout(self, actual_time: int):
         for group in self.__cache.message_groups.values():
-<<<<<<< HEAD
             group.check_no_match_within_timeout(actual_time, self.match_timeout, self.autoremove_timeout)
-=======
-            group.check_no_match_within_timeout(actual_time, self.match_timeout)
->>>>>>> 949bc8e6
 
     def stop(self):
         self.__cache.stop()