# Copyright 2020-2021 Exactpro (Exactpro Systems Limited)
#
# Licensed under the Apache License, Version 2.0 (the "License");
# you may not use this file except in compliance with the License.
# You may obtain a copy of the License at
#
#     http://www.apache.org/licenses/LICENSE-2.0
#
# Unless required by applicable law or agreed to in writing, software
# distributed under the License is distributed on an "AS IS" BASIS,
# WITHOUT WARRANTIES OR CONDITIONS OF ANY KIND, either express or implied.
# See the License for the specific language governing permissions and
# limitations under the License.

import asyncio
import importlib
import logging
from typing import Optional

from grpc import Server
from th2_common.schema.event.event_batch_router import EventBatchRouter
from th2_common.schema.message.message_router import MessageRouter
from th2_grpc_check2_recon import check2_recon_pb2_grpc

from th2_check2_recon.configuration import ReconConfiguration
from th2_check2_recon.handler import GRPCHandler
from th2_check2_recon.reconcommon import MessageGroupType, ReconMessage
from th2_check2_recon.services import EventStore, MessageComparator


logger = logging.getLogger(__name__)


class Recon:
    def __init__(self, event_router: EventBatchRouter, message_router: MessageRouter, custom_config: dict,
                 message_comparator: Optional[MessageComparator] = None,
                 grpc_server: Optional[Server] = None) -> None:
        logger.info('Recon initializing...')
        self.rules = []
        self.__loop = asyncio.get_event_loop()
        self.__config = ReconConfiguration(**custom_config)
        self.__message_router = message_router
        self.event_store = EventStore(event_router=event_router,
                                      report_name=self.__config.recon_name,
                                      event_batch_max_size=self.__config.event_batch_max_size,
                                      event_batch_send_interval=self.__config.event_batch_send_interval)
<<<<<<< HEAD
        self.message_comparator: Optional[MessageComparator] = message_comparator
        self.grpc_server: Optional[Server] = grpc_server
=======
        self.shared_dict = dict()
>>>>>>> 4df57e83

    def start(self):
        try:
            logger.info('Recon running...')
            self.rules = self.__load_rules()
            for rule in self.rules:
                for attrs in rule.get_attributes():
                    self.__message_router.subscribe_all(rule.get_listener(), *attrs)

            if self.grpc_server is not None:
                grpc_handler = GRPCHandler(self.rules)
                check2_recon_pb2_grpc.add_Check2ReconServicer_to_server(grpc_handler, self.grpc_server)
                self.grpc_server.start()

            logger.info('Recon started!')
            self.__loop.run_forever()
        except Exception:
            logger.exception('Recon work interrupted')
            raise

    def stop(self):
        logger.info('Recon try to stop')
        try:
            self.__message_router.unsubscribe_all()
            for rule in self.rules:
                rule.stop()
            if self.message_comparator is not None:
                self.message_comparator.stop()
            self.event_store.stop()
        except Exception:
            logger.exception('Error while stop Recon')
        finally:
            try:
                self.__loop.close()
            except Exception:
                pass
            logger.info('Recon stopped!')

    def __load_rules(self):
        logger.info('Try load rules')
        rules_package = importlib.import_module(self.__config.rules_package_path)
        loaded_rules = []
        for rule_config in self.__config.rules:
            if rule_config.enabled:
                module = importlib.import_module(rules_package.__name__ + '.' + rule_config.name)
                match_timeout = rule_config.match_timeout * 1_000_000_000 + rule_config.match_timeout_offset_ns
                loaded_rules.append(module.Rule(recon=self,
                                                cache_size=self.__config.cache_size,
                                                match_timeout=match_timeout,
                                                configuration=rule_config.configuration))
        logger.info('Rules loaded')
        return loaded_rules

    def put_shared_message(self, shared_group_id: str, new_message: ReconMessage, attributes: tuple):
        for rule in self.rules:
            groups = rule.description_of_groups_bridge()
            if shared_group_id in groups.keys() and MessageGroupType.shared in groups[shared_group_id]:
                rule.process(new_message, attributes)<|MERGE_RESOLUTION|>--- conflicted
+++ resolved
@@ -44,12 +44,12 @@
                                       report_name=self.__config.recon_name,
                                       event_batch_max_size=self.__config.event_batch_max_size,
                                       event_batch_send_interval=self.__config.event_batch_send_interval)
-<<<<<<< HEAD
+
         self.message_comparator: Optional[MessageComparator] = message_comparator
         self.grpc_server: Optional[Server] = grpc_server
-=======
+
         self.shared_dict = dict()
->>>>>>> 4df57e83
+
 
     def start(self):
         try:
