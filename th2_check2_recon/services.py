# Copyright 2020-2020 Exactpro (Exactpro Systems Limited)
#
# Licensed under the Apache License, Version 2.0 (the "License");
# you may not use this file except in compliance with the License.
# You may obtain a copy of the License at
#
#     http://www.apache.org/licenses/LICENSE-2.0
#
# Unless required by applicable law or agreed to in writing, software
# distributed under the License is distributed on an "AS IS" BASIS,
# WITHOUT WARRANTIES OR CONDITIONS OF ANY KIND, either express or implied.
# See the License for the specific language governing permissions and
# limitations under the License.
import collections
import itertools
import logging
from abc import ABC, abstractmethod
from threading import Lock, Timer
from typing import Optional, Dict, List

import sortedcollections
from google.protobuf import text_format
from th2_common.schema.event.event_batch_router import EventBatchRouter
from th2_common_utils import dict_to_message
from th2_grpc_common.common_pb2 import EventStatus, Event, EventBatch, EventID, Message, MessageID, \
    ConnectionID
from th2_grpc_util.util_pb2 import CompareMessageVsMessageRequest, ComparisonSettings, \
    CompareMessageVsMessageTask, CompareMessageVsMessageResult

from th2_check2_recon.common import EventUtils, MessageComponent, VerificationComponent, \
    MessageUtils
from th2_check2_recon.reconcommon import ReconMessage, MessageGroupType

logger = logging.getLogger(__name__)


class AbstractService(ABC):

    @abstractmethod
    def stop(self):
        pass


class EventsBatchCollector(AbstractService):

    def __init__(self, event_router, max_batch_size: int, timeout: int) -> None:
        self.max_batch_size = max_batch_size
        self.timeout = timeout  # Send interval

        self.__batches = {}  # {event_id: (event_batch, batch_timer)}
        self.__lock = Lock()
        self.__event_router: EventBatchRouter = event_router

    def put_event(self, event: Event):
        with self.__lock:
            if event.parent_id.id in self.__batches:
                event_batch, batch_timer = self.__batches[event.parent_id.id]
            else:
                event_batch = EventBatch(parent_event_id=event.parent_id)
                batch_timer = self._create_timer(event_batch)
                self.__batches[event.parent_id.id] = (event_batch, batch_timer)

            event_batch.events.append(event)
            if len(event_batch.events) == self.max_batch_size:
                del self.__batches[event.parent_id.id]
                batch_timer.cancel()
                self._send_batch(event_batch)

    def _timer_handle(self, batch: EventBatch):
        with self.__lock:
            if batch.parent_event_id.id in self.__batches:
                del self.__batches[batch.parent_event_id.id]
            else:
                return
        self._send_batch(batch)

    def _send_batch(self, batch: EventBatch):
        try:
            self.__event_router.send(batch)
        except Exception as e:
            logger.exception(F"Error while send EventBatch: {e}")

    def _create_timer(self, batch: EventBatch):
        timer = Timer(self.timeout, self._timer_handle, [batch])
        timer.start()
        return timer

    def stop(self):
        with self.__lock:
            for id, values in self.__batches.items():
                event_batch, batch_timer = values
                batch_timer.cancel()
        with self.__lock:
            for id, values in self.__batches.items():
                event_batch, batch_timer = values
                self._send_batch(event_batch)
            self.__batches.clear()


class EventStore(AbstractService):
    MATCHED_FAILED = 'Matched failed'
    MATCHED_PASSED = 'Matched passed'
    MATCHED_OUT_OF_TIMEOUT = 'Matched out of timeout'
    NO_MATCH_WITHIN_TIMEOUT = 'No match within timeout'
    NO_MATCH = 'No match'
    ERRORS = 'Errors'

    def __init__(self, event_router: EventBatchRouter, report_name: str, event_batch_max_size: int,
                 event_batch_send_interval: int) -> None:
        self.event_router = event_router
        self.__events_batch_collector = EventsBatchCollector(event_router, event_batch_max_size,
                                                             event_batch_send_interval)
        self.__group_event_by_rule_id = dict()

        self.root_event: Event = EventUtils.create_event(name='Recon: ' + report_name,
                                                         type=EventUtils.EventType.ROOT)
        logger.debug('Created root report Event for Recon: %s',
                     text_format.MessageToString(self.root_event, as_one_line=True))
        self.send_parent_event(self.root_event)

    def send_event(self, event: Event, rule_event: Event, group_event_name: str):
        try:
            if rule_event.id.id not in self.__group_event_by_rule_id:
                self.send_parent_event(rule_event)
                logger.debug("Created report Event for Rule '%s': %s", rule_event.name,
                     text_format.MessageToString(rule_event, as_one_line=True))
                self.__group_event_by_rule_id[rule_event.id.id] = dict()
            if group_event_name not in self.__group_event_by_rule_id[rule_event.id]:
                group_event = EventUtils.create_event(parent_id=rule_event.id,
                                                      name=group_event_name,
                                                      type=EventUtils.EventType.STATUS)
<<<<<<< HEAD
                logger.debug(f"Create group Event '%s' for rule Event '%s'", group_event_name, rule_event.id)
                self.__group_event_by_rule_id[rule_event.id.id][group_event_name] = group_event
=======
                logger.debug(f"Create group Event '%s' for rule Event '%s'", group_event_name,
                             rule_event_id)
                self.__group_event_by_rule_id[rule_event_id.id][group_event_name] = group_event
>>>>>>> 6db6b4c7
                self.send_parent_event(group_event)

            group_event = self.__group_event_by_rule_id[rule_event.id.id][group_event_name]
            event.id.CopyFrom(EventUtils.new_event_id())
            event.parent_id.CopyFrom(group_event.id)
            self.__events_batch_collector.put_event(event)
        except Exception:
            logger.exception(f'Error while sending event')

    def send_parent_event(self, event: Event):
        event_batch = EventBatch()
        event_batch.events.append(event)
        self.event_router.send(event_batch)

    def store_no_match_within_timeout(self, rule_event: Event, recon_message: ReconMessage,
                                      actual_timestamp: int, timeout: int):
        name = f'{recon_message.all_info}'

        units = ['sec', 'ms', 'mcs', 'ns']
        factor_units = [1_000_000_000, 1_000_000, 1_000, 1]
        for unit, factor_unit in zip(units, factor_units):
            if not any((actual_timestamp % factor_unit, recon_message.timestamp % factor_unit,
                        timeout % factor_unit)):
                break

        actual_timestamp = int(actual_timestamp / factor_unit)
        message_timestamp = int(recon_message.timestamp / factor_unit)
        timeout = int(timeout / factor_unit)

        event_message = f"Timestamp of the last received message: '{actual_timestamp:,}' {unit}\n" \
                        f"Timestamp this message: '{message_timestamp:,}' {unit}\n" \
                        f"Timeout: '{timeout:,}' {unit}"
        body = EventUtils.create_event_body(MessageComponent(event_message))
        attached_message_ids = self._get_attached_message_ids(recon_message)
        event = EventUtils.create_event(name=name,
                                        body=body,
                                        attached_message_ids=attached_message_ids,
                                        type=EventUtils.EventType.EVENT)
<<<<<<< HEAD
        logger.debug("Create '%s' Event for rule Event '%s'", self.NO_MATCH_WITHIN_TIMEOUT, rule_event)
        self.send_event(event, rule_event, self.NO_MATCH_WITHIN_TIMEOUT)

    def store_message_removed(self, rule_event: Event, message: ReconMessage, event_message: str):
=======
        logger.debug("Create '%s' Event for rule Event '%s'", self.NO_MATCH_WITHIN_TIMEOUT,
                     rule_event_id)
        self.send_event(event, rule_event_id, self.NO_MATCH_WITHIN_TIMEOUT)

    def store_message_removed(self, rule_event_id: EventID, message: ReconMessage,
                              event_message: str):
>>>>>>> 6db6b4c7
        name = f"Remove {message.all_info}"
        event_message += f"\n Message {'not' if not message.is_matched else ''} matched"
        body = EventUtils.create_event_body(MessageComponent(event_message))
        attached_message_ids = self._get_attached_message_ids(message)
        event = EventUtils.create_event(name=name,
                                        body=body,
                                        status=EventStatus.SUCCESS if message.is_matched else EventStatus.FAILED,
                                        attached_message_ids=attached_message_ids,
                                        type=EventUtils.EventType.EVENT)
        logger.debug("Create '%s' Event for rule Event '%s'", self.NO_MATCH, rule_event)
        self.send_event(event, rule_event, self.NO_MATCH)

    def store_error(self, rule_event: Event, event_name: str, error_message: str,
                    messages: List[ReconMessage] = None):
        body = EventUtils.create_event_body(MessageComponent(error_message))
        attached_message_ids = self._get_attached_message_ids(*messages)
        if not attached_message_ids:
            body = EventUtils.create_event_body([
                MessageComponent(error_message),
                MessageComponent(str([m.proto_message for m in messages])),
            ])
        event = EventUtils.create_event(name=event_name,
                                        status=EventStatus.FAILED,
                                        attached_message_ids=attached_message_ids,
                                        body=body,
<<<<<<< HEAD
                                        type=EventUtils.EventType.EVENT)
        logger.debug("Create '%s' Event for rule Event '%s'", self.ERRORS, rule_event)
        self.send_event(event, rule_event, self.ERRORS)
=======
                                        type=EventUtils.EventType.ERROR)
        logger.debug("Create '%s' Event for rule Event '%s'", self.ERRORS, rule_event_id)
        self.send_event(event, rule_event_id, self.ERRORS)
>>>>>>> 6db6b4c7

    def store_matched_out_of_timeout(self, rule_event: Event, check_event: Event):
        self.send_event(check_event, rule_event, self.MATCHED_OUT_OF_TIMEOUT)

    def store_matched(self, rule_event: Event, check_event: Event):
        if check_event.status == EventStatus.SUCCESS:
            self.send_event(check_event, rule_event, self.MATCHED_PASSED)
        else:
            self.send_event(check_event, rule_event, self.MATCHED_FAILED)

    def stop(self):
        self.__events_batch_collector.stop()

    def _get_attached_message_ids(self, *recon_msgs: ReconMessage) -> List[MessageID]:
        try:
            # TODO - perhaps it's better to keep MessageID in memory when we receive it
            #   instead of building every time here (and in recon rules)
            return [MessageID(connection_id=ConnectionID(session_alias=
                                                         msg.proto_message['metadata'][
                                                             'session_alias']),
                              direction=msg.proto_message['metadata']['direction'],
                              sequence=msg.proto_message['metadata']['sequence'])
                    for msg in recon_msgs]

        except KeyError:
            logger.exception(f"Cannot parse message to form attached_message_ids. \n"
                             f"Recon will continue to work. \n"
                             f"This error indicates that the internal bug was observed and "
                             f"recon will publish event with empty attached IDs. \n"
                             f"Messages:\n"
                             f"{[message.proto_message for message in recon_msgs]}")
            return []


class MessageComparator(AbstractService):

    def __init__(self, comparator_service) -> None:
        self.__comparator_service = comparator_service

    def compare(self, expected: Message, actual: Message,
                settings: ComparisonSettings) -> CompareMessageVsMessageResult:
        return self.comparing(expected, actual, settings)

    def comparing(self, expected: Message, actual: Message,
                  settings: ComparisonSettings) -> CompareMessageVsMessageResult:
        request = CompareMessageVsMessageRequest(
            comparison_tasks=[CompareMessageVsMessageTask(first=expected, second=actual,
                                                          settings=settings)])
        try:
            compare_response = self.__comparator_service.compareMessageVsMessage(request)
            for compare_result in compare_response.comparison_results:  # TODO  fix it
                return compare_result
        except Exception:
            logger.exception(f'Error while comparing. CompareMessageVsMessageRequest: {request}')

    def compare_messages(self, messages: [ReconMessage],
                         ignore_fields: [str] = None) -> Optional[VerificationComponent]:
        if len(messages) != 2:
            logger.exception(f'The number of messages to compare must be 2.')
            return
        settings = ComparisonSettings()
        if ignore_fields is not None:
            settings.ignore_fields.extend(ignore_fields)

        compare_result = self.compare(dict_to_message(messages[0].proto_message['fields']),
                                      dict_to_message(messages[1].proto_message['fields']),
                                      settings)
        return VerificationComponent(compare_result.comparison_result)

    def stop(self):
        pass


class Cache(AbstractService):
    __slots__ = 'rule', 'capacity', 'event_store', 'rule_event', '_message_groups'

    def __init__(self, rule, cache_size) -> None:
        self.rule = rule
        self.capacity = cache_size
        self.event_store = self.rule.event_store
        self.rule_event = self.rule.rule_event
        message_group_types = self.rule.description_of_groups_bridge()

        self._message_groups = dict()

        for message_group_id, message_group_type in message_group_types.items():
            if MessageGroupType.shared not in message_group_type:
                self._message_groups[message_group_id] = Cache.MessageGroup(id=message_group_id,
                                                                            capacity=cache_size,
                                                                            type=message_group_type,
                                                                            event_store=self.event_store,
                                                                            parent_event=self.rule_event)
            else:
                if message_group_id not in self.rule.recon.shared_message_groups:
                    self.rule.recon.shared_message_groups[message_group_id] = Cache.MessageGroup(
                        id=message_group_id,
                        capacity=cache_size,
                        type=message_group_type,
                        event_store=self.event_store,
                        parent_event=self.rule_event)
                self._message_groups[message_group_id] = self.rule.recon.shared_message_groups[
                    message_group_id]
        has_multi = any(
            MessageGroupType.multi in group.type for group in self.message_groups.values())
        for group in self.message_groups.values():
            if has_multi:
                if MessageGroupType.single in group.type:
                    group.is_cleanable = False

    @property
    def message_groups(self):
        return self._message_groups

    def stop(self):
        for group in self.message_groups.values():
            group.clear()

    class MessageGroup:

        __slots__ = 'id', 'capacity', 'size', 'type', 'event_store', 'parent_event', 'is_cleanable', 'data', 'hash_by_sorted_timestamp'

        def __init__(self, id: str, capacity: int, type: {MessageGroupType},
                     event_store: EventStore,
                     parent_event: Event) -> None:
            self.id = id
            self.capacity = capacity
            self.size = 0
            self.type: {MessageGroupType} = type
            self.event_store = event_store
            self.parent_event: Event = parent_event

            self.is_cleanable = True
            self.data: Dict[int, List[ReconMessage]] = collections.defaultdict(
                list)  # {ReconMessage.hash: [ReconMessage]}
            self.hash_by_sorted_timestamp: Dict[
                int, List[int]] = sortedcollections.SortedDict()  # {timestamp: [ReconMessage.hash]}

        def put(self, message: ReconMessage):
            if self.size < self.capacity:
                if message.hash in self.data and MessageGroupType.single in self.type:
                    cause = f"The message was deleted because a new one came with the same hash '{message.hash}' " \
                            f"in message group '{self.id}'"
                    self.remove(message.hash, cause)

                self.data[message.hash].append(message)
                self.hash_by_sorted_timestamp.setdefault(message.timestamp, []).append(message.hash)
                self.size += 1
            else:
                timestamp_for_remove = next(iter(self.hash_by_sorted_timestamp.keys()))
                hash_for_remove = self.hash_by_sorted_timestamp[timestamp_for_remove][0]
                cause = f"The message was deleted because there was no free space in the message group '{self.id}'"
                self.remove(hash_for_remove, cause, remove_all=False)
                self.put(message)

        def check_no_match_within_timeout(self, actual_timestamp: int, timeout: int):
            lower_bound_timestamp = actual_timestamp - timeout
            for timestamp, hashes in self.hash_by_sorted_timestamp.items():
                if timestamp < lower_bound_timestamp:
                    old_hash = hashes[0]
                    for recon_message in self.data[old_hash]:
                        if not recon_message.is_matched and not recon_message.is_check_no_match_within_timeout:
                            recon_message.is_check_no_match_within_timeout = True
                            self.event_store.store_no_match_within_timeout(self.parent_event.id,
                                                                           recon_message,
                                                                           actual_timestamp,
                                                                           timeout)
                else:
                    break

        def remove(self, hash_of_message: int, cause=None, remove_all=True):
            message_for_remove = None
            if remove_all:
                for message_for_remove in self.data[hash_of_message]:
                    timestamp_for_remove = message_for_remove.timestamp
                    self.hash_by_sorted_timestamp[timestamp_for_remove].remove(hash_of_message)
                    if len(self.hash_by_sorted_timestamp[timestamp_for_remove]) == 0:
                        del self.hash_by_sorted_timestamp[timestamp_for_remove]
                    self.size -= 1
                del self.data[hash_of_message]
            else:
                message_for_remove = self.data[hash_of_message][0]
                timestamp_for_remove = message_for_remove.timestamp

                self.data[hash_of_message].remove(message_for_remove)
                if len(self.data[hash_of_message]) == 0:
                    del self.data[hash_of_message]

                self.hash_by_sorted_timestamp[timestamp_for_remove].remove(hash_of_message)
                if len(self.hash_by_sorted_timestamp[timestamp_for_remove]) == 0:
                    del self.hash_by_sorted_timestamp[timestamp_for_remove]
                self.size -= 1

            if cause is not None:
                self.event_store.store_message_removed(rule_event_id=self.parent_event.id,
                                                       message=message_for_remove,
                                                       event_message=cause)

        def clear(self):
            cause = "The message was deleted because the Recon stopped"
            while len(self.data) != 0:
                hash_for_remove = next(iter(self.data.keys()))
                while hash_for_remove in self.data and len(self.data[hash_for_remove]) != 0:
                    self.remove(hash_for_remove, cause, remove_all=False)

        def wipe(self):
            self.data.clear()
            self.hash_by_sorted_timestamp.clear()
            self.size = 0

        def clear_out_of_timeout(self, clean_timestamp):
            hashes_to_removal = list()
            for timestamp, hashes in self.hash_by_sorted_timestamp.items():
                if timestamp < clean_timestamp:
                    hashes_to_removal.append(hashes)
                else:
                    break
            for hash_to_remove in itertools.chain.from_iterable(hashes_to_removal):
                self.remove(hash_to_remove, remove_all=False)

        def __iter__(self):
            """Generator that yields all messages in the group"""
            for recon_mgs_lst in self.data.values():
                for msg in recon_mgs_lst:
                    yield msg

        def __contains__(self, hash_of_message: int):
            return hash_of_message in self.data<|MERGE_RESOLUTION|>--- conflicted
+++ resolved
@@ -129,14 +129,8 @@
                 group_event = EventUtils.create_event(parent_id=rule_event.id,
                                                       name=group_event_name,
                                                       type=EventUtils.EventType.STATUS)
-<<<<<<< HEAD
                 logger.debug(f"Create group Event '%s' for rule Event '%s'", group_event_name, rule_event.id)
                 self.__group_event_by_rule_id[rule_event.id.id][group_event_name] = group_event
-=======
-                logger.debug(f"Create group Event '%s' for rule Event '%s'", group_event_name,
-                             rule_event_id)
-                self.__group_event_by_rule_id[rule_event_id.id][group_event_name] = group_event
->>>>>>> 6db6b4c7
                 self.send_parent_event(group_event)
 
             group_event = self.__group_event_by_rule_id[rule_event.id.id][group_event_name]
@@ -175,19 +169,10 @@
                                         body=body,
                                         attached_message_ids=attached_message_ids,
                                         type=EventUtils.EventType.EVENT)
-<<<<<<< HEAD
         logger.debug("Create '%s' Event for rule Event '%s'", self.NO_MATCH_WITHIN_TIMEOUT, rule_event)
         self.send_event(event, rule_event, self.NO_MATCH_WITHIN_TIMEOUT)
 
     def store_message_removed(self, rule_event: Event, message: ReconMessage, event_message: str):
-=======
-        logger.debug("Create '%s' Event for rule Event '%s'", self.NO_MATCH_WITHIN_TIMEOUT,
-                     rule_event_id)
-        self.send_event(event, rule_event_id, self.NO_MATCH_WITHIN_TIMEOUT)
-
-    def store_message_removed(self, rule_event_id: EventID, message: ReconMessage,
-                              event_message: str):
->>>>>>> 6db6b4c7
         name = f"Remove {message.all_info}"
         event_message += f"\n Message {'not' if not message.is_matched else ''} matched"
         body = EventUtils.create_event_body(MessageComponent(event_message))
@@ -213,15 +198,9 @@
                                         status=EventStatus.FAILED,
                                         attached_message_ids=attached_message_ids,
                                         body=body,
-<<<<<<< HEAD
-                                        type=EventUtils.EventType.EVENT)
+                                        type=EventUtils.EventType.ERROR)
         logger.debug("Create '%s' Event for rule Event '%s'", self.ERRORS, rule_event)
         self.send_event(event, rule_event, self.ERRORS)
-=======
-                                        type=EventUtils.EventType.ERROR)
-        logger.debug("Create '%s' Event for rule Event '%s'", self.ERRORS, rule_event_id)
-        self.send_event(event, rule_event_id, self.ERRORS)
->>>>>>> 6db6b4c7
 
     def store_matched_out_of_timeout(self, rule_event: Event, check_event: Event):
         self.send_event(check_event, rule_event, self.MATCHED_OUT_OF_TIMEOUT)
