# Copyright 2020-2020 Exactpro (Exactpro Systems Limited)
#
# Licensed under the Apache License, Version 2.0 (the "License");
# you may not use this file except in compliance with the License.
# You may obtain a copy of the License at
#
#     http://www.apache.org/licenses/LICENSE-2.0
#
# Unless required by applicable law or agreed to in writing, software
# distributed under the License is distributed on an "AS IS" BASIS,
# WITHOUT WARRANTIES OR CONDITIONS OF ANY KIND, either express or implied.
# See the License for the specific language governing permissions and
# limitations under the License.

import logging
from abc import ABC, abstractmethod
from threading import Lock, Timer
from typing import Optional

import sortedcollections
from th2_common.schema.event.event_batch_router import EventBatchRouter
from th2_grpc_common.common_pb2 import EventStatus, Event, EventBatch, EventID, Message
from th2_grpc_util.util_pb2 import CompareMessageVsMessageRequest, ComparisonSettings, \
    CompareMessageVsMessageTask, CompareMessageVsMessageResult

from th2_check2_recon.common import EventUtils, MessageComponent, MessageUtils, VerificationComponent
from th2_check2_recon.reconcommon import ReconMessage, MessageGroupType

logger = logging.getLogger()


class AbstractService(ABC):

    @abstractmethod
    def stop(self):
        pass


class EventsBatchCollector(AbstractService):

    def __init__(self, event_router, max_batch_size: int, timeout: int) -> None:
        self.max_batch_size = max_batch_size
        self.timeout = timeout

        self.__batches = {}
        self.__lock = Lock()
        self.__event_router: EventBatchRouter = event_router

    def put_event(self, event: Event):
        with self.__lock:
            if event.parent_id.id in self.__batches:
                event_batch, batch_timer = self.__batches.get(event.parent_id.id)
            else:
                event_batch = EventBatch(parent_event_id=event.parent_id)
                batch_timer = self._create_timer(event_batch)
                self.__batches[event.parent_id.id] = (event_batch, batch_timer)
            event_batch.events.append(event)
            if len(event_batch.events) == self.max_batch_size:
                self.__batches.pop(event.parent_id.id)
                batch_timer.cancel()
            else:
                return

        self._send_batch(event_batch)

    def _timer_handle(self, batch: EventBatch):
        with self.__lock:
            if batch.parent_event_id.id in self.__batches:
                self.__batches.pop(batch.parent_event_id.id)
            else:
                return
        self._send_batch(batch)

    def _send_batch(self, batch: EventBatch):
        try:
            self.__event_router.send(batch)
        except Exception:
            logger.exception("Error while send EventBatch")

    def _create_timer(self, batch: EventBatch):
        timer = Timer(self.timeout, self._timer_handle, [batch])
        timer.start()
        return timer

    def stop(self):
        with self.__lock:
            for id in self.__batches.keys():
                event_batch, batch_timer = self.__batches[id]
                batch_timer.cancel()
        with self.__lock:
            for id in self.__batches.keys():
                event_batch, batch_timer = self.__batches[id]
                self._send_batch(event_batch)
            self.__batches.clear()


class EventStore(AbstractService):
    MATCHED_FAILED = 'Matched failed'
    MATCHED_PASSED = 'Matched passed'
    MATCHED_OUT_OF_TIMEOUT = 'Matched out of timeout'
    NO_MATCH_WITHIN_TIMEOUT = 'No match within timeout'
    NO_MATCH = 'No match'
    ERRORS = 'Errors'

    def __init__(self, event_router: EventBatchRouter, report_name: str, event_batch_max_size: int,
                 event_batch_send_interval: int) -> None:
        self.event_router = event_router
        self.__events_batch_collector = EventsBatchCollector(event_router, event_batch_max_size,
                                                             event_batch_send_interval)
        self.__group_event_by_rule_id = dict()

<<<<<<< HEAD
        self.root_event: Event = EventUtils.create_event(name='Recon: ' + report_name)
=======
        self.root_event: Event = EventUtils.create_event(name='Recon_' + report_name)
        logger.info(f'Created root report Event for Recon: {self.root_event}')
>>>>>>> d0f09faa
        self.send_parent_event(self.root_event)

    def send_event(self, event: Event, rule_event_id: EventID, group_event_name: str):
        try:
            if not self.__group_event_by_rule_id.__contains__(rule_event_id.id):
                self.__group_event_by_rule_id[rule_event_id.id] = dict()
            if not self.__group_event_by_rule_id[rule_event_id.id].__contains__(group_event_name):
                group_event = EventUtils.create_event(parent_id=rule_event_id,
                                                      name=group_event_name)
                logger.info(f"Create group Event '{group_event_name}' for rule Event '{rule_event_id}'")
                self.__group_event_by_rule_id[rule_event_id.id][group_event_name] = group_event
                self.send_parent_event(group_event)

            group_event = self.__group_event_by_rule_id[rule_event_id.id][group_event_name]
            event.id.CopyFrom(EventUtils.new_event_id())
            event.parent_id.CopyFrom(group_event.id)
            self.__events_batch_collector.put_event(event)
        except Exception:
            logger.exception(f'Error while sending event')

    def send_parent_event(self, event: Event):
        event_batch = EventBatch()
        event_batch.events.append(event)
        self.event_router.send(event_batch)

    def store_no_match_within_timeout(self, rule_event_id: EventID, recon_message: ReconMessage,
                                      actual_timestamp: int, timeout: int):
        name = f'{recon_message.get_all_info()}'
        message_timestamp = MessageUtils.get_timestamp_ns(recon_message.proto_message)

        units = ['sec', 'ms', 'mcs', 'ns']
        factor_units = [1_000_000_000, 1_000_000, 1_000, 1]
        units_idx = 0
        while actual_timestamp % factor_units[units_idx] != 0 \
                or message_timestamp % factor_units[units_idx] != 0 \
                or timeout % factor_units[units_idx] != 0:
            units_idx += 1

        unit = units[units_idx]
        actual_timestamp = int(actual_timestamp / factor_units[units_idx])
        message_timestamp = int(message_timestamp / factor_units[units_idx])
        timeout = int(timeout / factor_units[units_idx])

        event_message = f"Timestamp of the last received message: '{actual_timestamp:,}' {unit}\n" \
                        f"Timestamp this message: '{message_timestamp:,}' {unit}\n" \
                        f"Timeout: '{timeout:,}' {unit}"
        body = EventUtils.create_event_body(MessageComponent(event_message))
        attached_message_ids = [recon_message.proto_message.metadata.id]
        event = EventUtils.create_event(name=name,
                                        body=body,
                                        attached_message_ids=attached_message_ids)
        logger.info(f"Create '{self.NO_MATCH_WITHIN_TIMEOUT}' Event for rule Event '{rule_event_id}'")
        self.send_event(event, rule_event_id, self.NO_MATCH_WITHIN_TIMEOUT)

    def store_no_match(self, rule_event_id: EventID, message: ReconMessage, event_message: str):
        name = f"Remove '{message.proto_message.metadata.message_type}' {message.get_all_info()}"
        event_message += f"\n Message {'not' if not message.is_matched else ''} matched"
        body = EventUtils.create_event_body(MessageComponent(event_message))
        attached_message_ids = [message.proto_message.metadata.id]
        event = EventUtils.create_event(name=name,
                                        body=body,
                                        status=EventStatus.SUCCESS if message.is_matched else EventStatus.FAILED,
                                        attached_message_ids=attached_message_ids)
        logger.info(f"Create '{self.NO_MATCH}' Event for rule Event '{rule_event_id}'")
        self.send_event(event, rule_event_id, self.NO_MATCH)

    def store_error(self, rule_event_id: EventID, event_name: str, error_message: str,
                    messages: [ReconMessage] = None):
        body = EventUtils.create_event_body(MessageComponent(error_message))
        attached_message_ids = [message.proto_message.metadata.id for message in messages]
        event = EventUtils.create_event(name=event_name,
                                        status=EventStatus.FAILED,
                                        attached_message_ids=attached_message_ids,
                                        body=body)
        logger.info(f"Create '{self.ERRORS}' Event for rule Event '{rule_event_id}'")
        self.send_event(event, rule_event_id, self.ERRORS)

    def store_matched_out_of_timeout(self, rule_event_id: EventID, check_event: Event,
                                     min_time, max_time):
        self.send_event(check_event, rule_event_id, self.MATCHED_OUT_OF_TIMEOUT)

    def store_matched(self, rule_event_id: EventID, check_event: Event):
        if check_event.status == EventStatus.SUCCESS:
            self.send_event(check_event, rule_event_id, self.MATCHED_PASSED)
        else:
            self.send_event(check_event, rule_event_id, self.MATCHED_FAILED)

    def stop(self):
        self.__events_batch_collector.stop()


class MessageComparator(AbstractService):

    def __init__(self, comparator_service) -> None:
        self.__comparator_service = comparator_service

    def compare(self, expected: Message, actual: Message,
                settings: ComparisonSettings) -> CompareMessageVsMessageResult:
        return self.comparing(expected, actual, settings)

    def comparing(self, expected: Message, actual: Message,
                  settings: ComparisonSettings) -> CompareMessageVsMessageResult:
        request = CompareMessageVsMessageRequest(
            comparison_tasks=[CompareMessageVsMessageTask(first=expected, second=actual,
                                                          settings=settings)])
        try:
            compare_response = self.__comparator_service.compareMessageVsMessage(request)
            for compare_result in compare_response.comparison_results:  # TODO  fix it
                return compare_result
        except Exception:
            logger.exception(f'Error while comparing. CompareMessageVsMessageRequest: {request}')

    def compare_messages(self, messages: [ReconMessage],
                         ignore_fields: [str] = None) -> Optional[VerificationComponent]:
        if len(messages) != 2:
            logger.exception(f'The number of messages to compare must be 2.')
            return
        settings = ComparisonSettings()
        if ignore_fields is not None:
            settings.ignore_fields.extend(ignore_fields)

        compare_result = self.compare(messages[0].proto_message, messages[1].proto_message, settings)
        return VerificationComponent(compare_result.comparison_result)

    def stop(self):
        pass


class Cache(AbstractService):

    def __init__(self, message_group_types: dict, cache_size: int, event_store: EventStore,
                 rule_event: Event) -> None:
        self.capacity = cache_size
        self.event_store = event_store
        self.rule_event = rule_event

        self.message_groups = [Cache.MessageGroup(id=message_group_id,
                                                  capacity=cache_size,
                                                  type=message_group_types[message_group_id],
                                                  event_store=event_store,
                                                  rule_event=self.rule_event)
                               for message_group_id in message_group_types.keys()]
        multi_cnt = 0
        for group in self.message_groups:
            if group.type == MessageGroupType.multi:
                multi_cnt += 1

        for group in self.message_groups:
            if multi_cnt == 1:
                if group.type == MessageGroupType.single:
                    group.is_cleanable = False
            elif multi_cnt > 1:
                group.is_cleanable = False

    def index_of_group(self, group_id: str) -> int:
        for i in range(len(self.message_groups)):
            if self.message_groups[i].id == group_id:
                return i
        return -1

    def stop(self):
        for group in self.message_groups:
            group.clear()

    class MessageGroup:

        def __init__(self, id: str, capacity: int, type: MessageGroupType, event_store: EventStore,
                     rule_event: Event) -> None:
            self.id = id
            self.capacity = capacity
            self.size = 0
            self.type = type
            self.event_store = event_store
            self.rule_event = rule_event

            self.is_cleanable = True
            self.data = dict()
            self.hash_by_sorted_timestamp = sortedcollections.SortedDict()

        def put(self, message: ReconMessage):
            if self.size < self.capacity:
                if self.contains(message.hash) and self.type == MessageGroupType.single:
                    cause = f"The message was deleted because a new one came with the same hash '{message.hash}' " \
                            f"in message group '{self.id}'"
                    self.remove(message.hash, cause)

                if not self.data.__contains__(message.hash):
                    self.data[message.hash] = list()
                self.data[message.hash].append(message)

                timestamp = MessageUtils.get_timestamp_ns(message.proto_message)
                if not self.hash_by_sorted_timestamp.__contains__(timestamp):
                    self.hash_by_sorted_timestamp[timestamp] = list()
                self.hash_by_sorted_timestamp[timestamp].append(message.hash)

                self.size += 1
            else:
                timestamp_for_remove = self.hash_by_sorted_timestamp.keys().__iter__().__next__()
                hash_for_remove = self.hash_by_sorted_timestamp[timestamp_for_remove].__iter__().__next__()
                cause = f"The message was deleted because there was no free space in the message group '{self.id}'"
                self.remove(hash_for_remove, cause, remove_all=False)
                self.put(message)

        def get(self, hash_of_message: int) -> list:
            return self.data[hash_of_message]

        def contains(self, hash_of_message: int) -> bool:
            return self.data.__contains__(hash_of_message)

        def check_no_match_within_timeout(self, actual_timestamp: int, timeout: int):
            lower_bound_timestamp = actual_timestamp - timeout
            old_timestamps = []
            if lower_bound_timestamp is None:
                old_timestamps.append(self.hash_by_sorted_timestamp.keys().__iter__().__next__())
            else:
                for timestamp in self.hash_by_sorted_timestamp.keys():
                    if timestamp < lower_bound_timestamp:
                        old_timestamps.append(timestamp)
            for old_timestamp in old_timestamps:
                old_hash = self.hash_by_sorted_timestamp[old_timestamp].__iter__().__next__()
                for recon_message in self.data[old_hash]:
                    if not recon_message.is_matched and not recon_message.is_check_no_match_within_timeout:
                        recon_message.is_check_no_match_within_timeout = True
                        self.event_store.store_no_match_within_timeout(self.rule_event.id, recon_message,
                                                                       actual_timestamp, timeout)

        def remove(self, hash_of_message: int, cause="", remove_all=True):
            message_for_remove = None
            if remove_all:
                for message in self.data[hash_of_message]:
                    message_for_remove: ReconMessage = message
                    timestamp_for_remove = MessageUtils.get_timestamp_ns(message_for_remove.proto_message)
                    self.hash_by_sorted_timestamp[timestamp_for_remove].remove(hash_of_message)
                    if len(self.hash_by_sorted_timestamp[timestamp_for_remove]) == 0:
                        self.hash_by_sorted_timestamp.pop(timestamp_for_remove)
                    self.size -= 1
                self.data.pop(hash_of_message)
            else:
                message_for_remove: ReconMessage = self.data[hash_of_message].__iter__().__next__()
                timestamp_for_remove = MessageUtils.get_timestamp_ns(message_for_remove.proto_message)

                self.data[hash_of_message].remove(message_for_remove)
                if len(self.data[hash_of_message]) == 0:
                    self.data.pop(hash_of_message)

                self.hash_by_sorted_timestamp[timestamp_for_remove].remove(hash_of_message)
                if len(self.hash_by_sorted_timestamp[timestamp_for_remove]) == 0:
                    self.hash_by_sorted_timestamp.pop(timestamp_for_remove)
                self.size -= 1

            if len(cause) != 0:
                self.event_store.store_no_match(rule_event_id=self.rule_event.id,
                                                message=message_for_remove,
                                                event_message=cause)

        def clear(self):
            cause = "The message was deleted because the Recon stopped"
            while len(self.data) != 0:
                hash_for_remove = self.data.keys().__iter__().__next__()
                while self.data.__contains__(hash_for_remove) and len(self.data[hash_for_remove]) != 0:
                    self.remove(hash_for_remove, cause, remove_all=False)<|MERGE_RESOLUTION|>--- conflicted
+++ resolved
@@ -109,12 +109,9 @@
                                                              event_batch_send_interval)
         self.__group_event_by_rule_id = dict()
 
-<<<<<<< HEAD
+
         self.root_event: Event = EventUtils.create_event(name='Recon: ' + report_name)
-=======
-        self.root_event: Event = EventUtils.create_event(name='Recon_' + report_name)
         logger.info(f'Created root report Event for Recon: {self.root_event}')
->>>>>>> d0f09faa
         self.send_parent_event(self.root_event)
 
     def send_event(self, event: Event, rule_event_id: EventID, group_event_name: str):
