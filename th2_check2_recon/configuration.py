--- conflicted
+++ resolved
@@ -15,20 +15,12 @@
 
 class RuleConfiguration:
 
-<<<<<<< HEAD
-    def __init__(self, name, enabled, match_timeout, match_timeout_offset_ns, autoremove_timeout, configuration=None) -> None:
-=======
     def __init__(self, name, enabled, match_timeout, match_timeout_offset_ns, autoremove_timeout=None, configuration=None) -> None:
->>>>>>> daa22124
         self.name = str(name)
         self.enabled = True if enabled.lower() == 'true' else False
         self.match_timeout = int(match_timeout)
         self.match_timeout_offset_ns = int(match_timeout_offset_ns)
-<<<<<<< HEAD
-        self.autoremove_timeout = int(autoremove_timeout)
-=======
         self.autoremove_timeout = int(autoremove_timeout) if autoremove_timeout is not None else None
->>>>>>> daa22124
         self.configuration = configuration
 
 
